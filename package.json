{
  "name": "graphql-yoga",
  "version": "0.0.0-semantic-release",
  "main": "dist/src/index.js",
  "typings": "./dist/src/index.d.ts",
  "files": [
    "dist"
  ],
  "repository": {
    "type": "git",
    "url": "git+https://github.com/graphcool/graphql-yoga.git"
  },
  "keywords": [
    "graphql",
    "server",
    "api",
    "graphql-server",
    "apollo"
  ],
  "author": "Johannes Schickling <johannes@graph.cool>",
  "license": "MIT",
  "bugs": {
    "url": "https://github.com/graphcool/graphql-yoga/issues"
  },
  "homepage": "https://github.com/graphcool/graphql-yoga",
  "scripts": {
    "prepublish": "npm run build",
    "build": "rm -rf dist && tsc -d",
    "lint": "tslint --project tsconfig.json {src,test}/**/*.ts",
    "test": "npm run lint && npm run build"
  },
  "dependencies": {
    "@types/cors": "^2.8.3",
    "@types/express": "^4.0.39",
    "@types/graphql": "^0.11.7",
    "@types/zen-observable": "^0.5.3",
    "apollo-link": "^1.0.7",
    "apollo-server-express": "^1.3.2",
    "apollo-upload-server": "^4.0.0-alpha.1",
    "body-parser-graphql": "1.0.0",
    "cors": "^2.8.4",
    "express": "^4.16.2",
    "graphql": "^0.12.0",
    "graphql-import": "^0.1.9",
<<<<<<< HEAD
    "graphql-playground-middleware-express": "^1.4.2",
=======
    "graphql-playground-middleware-express": "1.4.0",
>>>>>>> b64f3a27
    "graphql-subscriptions": "^0.5.6",
    "graphql-tools": "^2.16.0",
    "portfinder": "^1.0.13",
    "subscriptions-transport-ws": "^0.9.4"
  },
  "devDependencies": {
    "tslint": "5.8.0",
    "tslint-config-standard": "7.0.0",
    "typescript": "2.6.2"
  }
}<|MERGE_RESOLUTION|>--- conflicted
+++ resolved
@@ -42,11 +42,7 @@
     "express": "^4.16.2",
     "graphql": "^0.12.0",
     "graphql-import": "^0.1.9",
-<<<<<<< HEAD
-    "graphql-playground-middleware-express": "^1.4.2",
-=======
-    "graphql-playground-middleware-express": "1.4.0",
->>>>>>> b64f3a27
+    "graphql-playground-middleware-express": "1.4.2",
     "graphql-subscriptions": "^0.5.6",
     "graphql-tools": "^2.16.0",
     "portfinder": "^1.0.13",
