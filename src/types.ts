--- conflicted
+++ resolved
@@ -87,11 +87,8 @@
   subscriptions?: SubscriptionServerOptions | string | false
   playground?: string | false
   https?: HttpsOptions
-<<<<<<< HEAD
   deduplicator?: boolean
-=======
   getEndpoint?: string | boolean
->>>>>>> bd109950
 }
 
 export interface OptionsWithHttps extends Options {
