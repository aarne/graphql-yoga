import { graphqlExpress } from 'apollo-server-express'
import { apolloUploadExpress, GraphQLUpload } from 'apollo-upload-server'
import * as bodyParser from 'body-parser-graphql'
import * as cors from 'cors'
import * as express from 'express'
import {
  PathParams,
  RequestHandler,
  RequestHandlerParams,
} from 'express-serve-static-core'
import * as fs from 'fs'
import {
  execute,
  GraphQLSchema,
  subscribe,
  DocumentNode,
  print,
  GraphQLFieldResolver,
  ExecutionResult,
} from 'graphql'
import { importSchema } from 'graphql-import'
import { deflate } from 'graphql-deduplicator'
import expressPlayground from 'graphql-playground-middleware-express'
import { makeExecutableSchema } from 'graphql-tools'
import { applyMiddleware as applyFieldMiddleware } from 'graphql-middleware'
import { createServer, Server as HttpServer } from 'http'
import { createServer as createHttpsServer, Server as HttpsServer } from 'https'
import * as path from 'path'
import customFieldResolver from './customFieldResolver'
import { SubscriptionServer } from 'subscriptions-transport-ws'

<<<<<<< HEAD
import { SubscriptionServerOptions, Options, Props, BodyParserJSONOptions } from './types'
=======
import {
  SubscriptionServerOptions,
  Options,
  OptionsWithHttps,
  OptionsWithoutHttps,
  Props,
  ValidationRules,
} from './types'
>>>>>>> 65532599
import { ITypeDefinitions } from 'graphql-tools/dist/Interfaces'
import { defaultErrorFormatter } from './defaultErrorFormatter'

export { PubSub, withFilter } from 'graphql-subscriptions'
export { Options, OptionsWithHttps, OptionsWithoutHttps }
export { GraphQLServerLambda } from './lambda'

// TODO remove once `@types/graphql` is fixed for `execute`
type ExecuteFunction = (
  schema: GraphQLSchema,
  document: DocumentNode,
  rootValue?: any,
  contextValue?: any,
  variableValues?: {
    [key: string]: any
  },
  operationName?: string,
  fieldResolver?: GraphQLFieldResolver<any, any>,
) => Promise<ExecutionResult> | AsyncIterator<ExecutionResult>

export class GraphQLServer {
  express: express.Application
  subscriptionServer: SubscriptionServer | null
  subscriptionServerOptions: SubscriptionServerOptions | null = null
  options: Options = {
    tracing: { mode: 'http-header' },
    port: process.env.PORT || 4000,
    deduplicator: true,
    endpoint: '/',
    subscriptions: '/',
    playground: '/',
    getEndpoint: false,
  }
  executableSchema: GraphQLSchema
  context: any

  private middlewares: {
    [key: string]: {
      path?: PathParams
      handlers: RequestHandler[] | RequestHandlerParams[]
    }[]
  } = { use: [], get: [], post: [] }

  constructor(props: Props) {
    this.express = express()

    this.subscriptionServer = null
    this.context = props.context

    if (props.schema) {
      this.executableSchema = props.schema
    } else if (props.typeDefs && props.resolvers) {
      const {
        directiveResolvers,
        schemaDirectives,
        resolvers,
        resolverValidationOptions,
        typeDefs,
      } = props

      const typeDefsString = mergeTypeDefs(typeDefs)

      const uploadMixin = typeDefsString.includes('scalar Upload')
        ? { Upload: GraphQLUpload }
        : {}

      this.executableSchema = makeExecutableSchema({
        directiveResolvers,
        schemaDirectives,
        typeDefs: typeDefsString,
        resolvers: {
          ...uploadMixin,
          ...resolvers,
        },
        resolverValidationOptions,
      })
    }

    if (props.middlewares) {
      this.executableSchema = applyFieldMiddleware(
        this.executableSchema,
        ...props.middlewares,
      )
    }
  }

  // use, get and post mimic the methods on express.Application
  // because middleware cannot be inserted, they are stored here
  // in start(), they are added in the right place in the middleware stack
  use(...handlers: RequestHandlerParams[]): this
  use(path: PathParams, ...handlers: RequestHandlerParams[]): this
  use(path?, ...handlers): this {
    this.middlewares.use.push({ path, handlers })
    return this
  }

  get(path: PathParams, ...handlers: RequestHandlerParams[]): this {
    this.middlewares.get.push({ path, handlers })
    return this
  }

  post(path: PathParams, ...handlers: RequestHandlerParams[]): this {
    this.middlewares.post.push({ path, handlers })
    return this
  }

  createHttpServer(options: OptionsWithoutHttps): HttpServer
  createHttpServer(options: OptionsWithHttps): HttpsServer
  createHttpServer(options: Options): HttpServer | HttpsServer {
    const app = this.express

    this.options = { ...this.options, ...options }

    if (this.options.subscriptions) {
      this.subscriptionServerOptions =
        typeof this.options.subscriptions === 'string'
          ? { path: this.options.subscriptions }
          : { path: '/', ...this.options.subscriptions }
    }

    const tracing = (req: express.Request) => {
      const t = this.options.tracing
      if (typeof t === 'boolean') {
        return t
      } else if (t.mode === 'http-header') {
        return req.get('x-apollo-tracing') !== undefined
      } else {
        return t.mode === 'enabled'
      }
    }

    const formatResponse = (req: express.Request) => {
      if (!this.options.deduplicator) {
        return this.options.formatResponse
      }
      return (response, ...args) => {
        if (
          req.get('X-GraphQL-Deduplicate') &&
          response.data &&
          !response.data.__schema
        ) {
          response.data = deflate(response.data)
        }

        return this.options.formatResponse
          ? this.options.formatResponse(response, ...args)
          : response
      }
    }

    // CORS support
    if (this.options.cors) {
      app.use(cors(this.options.cors))
    } else if (this.options.cors !== false) {
      app.use(cors())
    }

    app.post(this.options.endpoint, bodyParser.graphql(this.options.bodyParserOptions))

    if (this.options.uploads) {
      app.post(this.options.endpoint, apolloUploadExpress(this.options.uploads))
    } else if (this.options.uploads !== false) {
      app.post(this.options.endpoint, apolloUploadExpress())
    }

    // All middlewares added before start() was called are applied to
    // the express application here, in the order they were provided
    // (following Queue pattern)
    while (this.middlewares.use.length > 0) {
      const middleware = this.middlewares.use.shift()
      if (middleware.path) {
        app.use(middleware.path, ...middleware.handlers)
      } else {
        app.use(...middleware.handlers)
      }
    }

    while (this.middlewares.get.length > 0) {
      const middleware = this.middlewares.get.shift()
      if (middleware.path) {
        app.get(middleware.path, ...middleware.handlers)
      }
    }

    while (this.middlewares.post.length > 0) {
      const middleware = this.middlewares.post.shift()
      if (middleware.path) {
        app.post(middleware.path, ...middleware.handlers)
      }
    }

    app.post(
      this.options.endpoint,
      graphqlExpress(async (request, response) => {
        let context
        try {
          context =
            typeof this.context === 'function'
              ? await this.context({ request, response })
              : this.context
        } catch (e) {
          console.error(e)
          throw e
        }

        return {
          schema: this.executableSchema,
          tracing: tracing(request),
          cacheControl: this.options.cacheControl,
          formatError: this.options.formatError || defaultErrorFormatter,
          logFunction: this.options.logFunction,
          rootValue: this.options.rootValue,
          validationRules:
            typeof this.options.validationRules === 'function'
              ? this.options.validationRules(request, response)
              : this.options.validationRules,
          fieldResolver: this.options.fieldResolver || customFieldResolver,
          formatParams: this.options.formatParams,
          formatResponse: formatResponse(request),
          debug: this.options.debug,
          context,
        }
      }),
    )

    // Only add GET endpoint if opted in
    if (this.options.getEndpoint) {
      app.get(
        this.options.getEndpoint === true
          ? this.options.endpoint
          : this.options.getEndpoint,
        graphqlExpress(async (request, response) => {
          let context
          try {
            context =
              typeof this.context === 'function'
                ? await this.context({ request, response })
                : this.context
          } catch (e) {
            console.error(e)
            throw e
          }

          return {
            schema: this.executableSchema,
            tracing: tracing(request),
            cacheControl: this.options.cacheControl,
            formatError: this.options.formatError || defaultErrorFormatter,
            logFunction: this.options.logFunction,
            rootValue: this.options.rootValue,
            validationRules: this.options.validationRules as ValidationRules,
            fieldResolver: this.options.fieldResolver || customFieldResolver,
            formatParams: this.options.formatParams,
            formatResponse: this.options.formatResponse,
            debug: this.options.debug,
            context,
          }
        }),
      )
    }

    if (this.options.playground) {
      const playgroundOptions = this.subscriptionServerOptions
        ? {
            endpoint: this.options.endpoint,
            subscriptionsEndpoint: this.subscriptionServerOptions.path,
          }
        : { endpoint: this.options.endpoint }

      app.get(this.options.playground, expressPlayground(playgroundOptions))
    }

    if (!this.executableSchema) {
      throw new Error('No schema defined')
    }

    const server = this.options.https
      ? createHttpsServer(this.options.https, app)
      : createServer(app)

    if (this.subscriptionServerOptions) {
      this.createSubscriptionServer(server)
    }

    return server
  }

  start(
    options: Options,
    callback?: ((options: Options) => void),
  ): Promise<HttpServer | HttpsServer>
  start(
    callback?: ((options: Options) => void),
  ): Promise<HttpServer | HttpsServer>
  start(
    optionsOrCallback?: Options | ((options: Options) => void),
    callback?: ((options: Options) => void),
  ): Promise<HttpServer | HttpsServer> {
    const options =
      optionsOrCallback && typeof optionsOrCallback === 'function'
        ? {}
        : optionsOrCallback
    const callbackFunc = callback
      ? callback
      : optionsOrCallback && typeof optionsOrCallback === 'function'
        ? optionsOrCallback
        : () => null

    const server = this.createHttpServer(options as Options)

    return new Promise((resolve, reject) => {
      const combinedServer = server
      combinedServer.listen(this.options.port, () => {
        callbackFunc({
          ...this.options,
          port: combinedServer.address().port,
        })
        resolve(combinedServer)
      })
    })
  }

  private createSubscriptionServer(combinedServer: HttpServer | HttpsServer) {
    this.subscriptionServer = SubscriptionServer.create(
      {
        schema: this.executableSchema,
        // TODO remove once `@types/graphql` is fixed for `execute`
        execute: execute as ExecuteFunction,
        subscribe,
        onConnect: this.subscriptionServerOptions.onConnect
          ? this.subscriptionServerOptions.onConnect
          : async (connectionParams, webSocket) => ({ ...connectionParams }),
        onDisconnect: this.subscriptionServerOptions.onDisconnect,
        onOperation: async (message, connection, webSocket) => {
          // The following should be replaced when SubscriptionServer accepts a formatError
          // parameter for custom error formatting.
          // See https://github.com/apollographql/subscriptions-transport-ws/issues/182
          connection.formatResponse = value => ({
            ...value,
            errors:
              value.errors &&
              value.errors.map(
                this.options.formatError || defaultErrorFormatter,
              ),
          })

          let context
          try {
            context =
              typeof this.context === 'function'
                ? await this.context({ connection })
                : this.context
          } catch (e) {
            console.error(e)
            throw e
          }
          return { ...connection, context }
        },
        keepAlive: this.subscriptionServerOptions.keepAlive,
      },
      {
        server: combinedServer,
        path: this.subscriptionServerOptions.path,
      },
    )
  }
}

function mergeTypeDefs(typeDefs: ITypeDefinitions): string {
  if (typeof typeDefs === 'string') {
    if (typeDefs.endsWith('graphql')) {
      const schemaPath = path.resolve(typeDefs)

      if (!fs.existsSync(schemaPath)) {
        throw new Error(`No schema found for path: ${schemaPath}`)
      }

      return importSchema(schemaPath)
    } else {
      return typeDefs
    }
  }

  if (typeof typeDefs === 'function') {
    typeDefs = typeDefs()
  }

  if (isDocumentNode(typeDefs)) {
    return print(typeDefs)
  }

  if (Array.isArray(typeDefs)) {
    return typeDefs.reduce<string>(
      (acc, t) => acc + '\n' + mergeTypeDefs(t),
      '',
    )
  }

  throw new Error(
    'Typedef is not string, function, DocumentNode or array of previous',
  )
}

function isDocumentNode(node: any): node is DocumentNode {
  return node.kind === 'Document'
}<|MERGE_RESOLUTION|>--- conflicted
+++ resolved
@@ -29,9 +29,6 @@
 import customFieldResolver from './customFieldResolver'
 import { SubscriptionServer } from 'subscriptions-transport-ws'
 
-<<<<<<< HEAD
-import { SubscriptionServerOptions, Options, Props, BodyParserJSONOptions } from './types'
-=======
 import {
   SubscriptionServerOptions,
   Options,
@@ -39,8 +36,8 @@
   OptionsWithoutHttps,
   Props,
   ValidationRules,
+  BodyParserJSONOptions,
 } from './types'
->>>>>>> 65532599
 import { ITypeDefinitions } from 'graphql-tools/dist/Interfaces'
 import { defaultErrorFormatter } from './defaultErrorFormatter'
 
